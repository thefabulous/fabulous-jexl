--- conflicted
+++ resolved
@@ -13,13 +13,8 @@
  * @constructor
  */
 class Jexl {
-<<<<<<< HEAD
-  constructor () {
+  constructor() {
     this._grammar = Object.assign({}, defaultGrammar)
-=======
-  constructor() {
-    this._customGrammar = null
->>>>>>> 19e921a1
     this._lexer = null
     this._transforms = {}
   }
@@ -107,14 +102,9 @@
    *      made accessible to the Jexl expression when evaluating it
    * @returns {Promise<*>} resolves with the result of the evaluation.
    */
-<<<<<<< HEAD
-  eval (expression, context = {}) {
+  eval(expression, context = {}) {
     const exprObj = this._getExpression(expression)
     return exprObj.eval(context)
-=======
-  eval(expression, context = {}) {
-    return this._eval(expression, context, Promise)
->>>>>>> 19e921a1
   }
 
   /**
@@ -125,41 +115,22 @@
    * @returns {*} the result of the evaluation.
    * @throws {*} on error
    */
-<<<<<<< HEAD
-  evalSync (expression, context = {}) {
+  evalSync(expression, context = {}) {
     const exprObj = this._getExpression(expression)
     return exprObj.evalSync(context)
-=======
-  evalSync(expression, context = {}) {
-    const res = this._eval(expression, context, PromiseSync)
-    if (res.error) throw res.error
-    return res.value
->>>>>>> 19e921a1
   }
 
   /**
    * Removes a binary or unary operator from the Jexl grammar.
    * @param {string} operator The operator string to be removed
    */
-<<<<<<< HEAD
-  removeOp (operator) {
+  removeOp(operator) {
     if (
       this._grammar[operator] &&
       (this._grammar[operator].type === 'binaryOp' ||
         this._grammar[operator].type === 'unaryOp')
     ) {
       delete this._grammar[operator]
-=======
-  removeOp(operator) {
-    const grammar = this._getCustomGrammar()
-    if (
-      grammar[operator] &&
-      (grammar[operator].type === 'binaryOp' ||
-        grammar[operator].type === 'unaryOp')
-    ) {
-      delete grammar[operator]
-      this._lexer = null
->>>>>>> 19e921a1
     }
   }
 
@@ -171,91 +142,19 @@
    *      grammar element
    * @private
    */
-<<<<<<< HEAD
-  _addGrammarElement (str, obj) {
+  _addGrammarElement(str, obj) {
     this._grammar[str] = obj
   }
 
-  _getExpression (exprStr) {
+  _getExpression(exprStr) {
     const lang = this._getLang()
     return new Expression(lang, exprStr)
   }
 
-  _getLang () {
+  _getLang() {
     return {
       grammar: this._grammar,
       transforms: this._transforms
-=======
-  _addGrammarElement(str, obj) {
-    const grammar = this._getCustomGrammar()
-    grammar[str] = obj
-    this._lexer = null
-  }
-
-  /**
-   * Evaluates a Jexl string within an optional context.
-   * @param {string} expression The Jexl expression to be evaluated
-   * @param {Object} [context] A mapping of variables to values, which will be
-   *      made accessible to the Jexl expression when evaluating it
-   * @param {function} promise The Promise implementation to use
-   * @returns {Promise<*>|PromiseSync} resolves with the result of the evaluation.
-   */
-  _eval(expression, context, promise) {
-    const grammar = this._getGrammar()
-    const parser = new Parser(grammar)
-    const evaluator = new Evaluator(
-      grammar,
-      this._transforms,
-      context,
-      undefined,
-      promise
-    )
-    return promise.resolve().then(() => {
-      parser.addTokens(this._getLexer().tokenize(expression))
-      return evaluator.eval(parser.complete())
-    })
-  }
-
-  /**
-   * Gets the custom grammar object, creating it first if necessary. New custom
-   * grammars are created by executing a shallow clone of the default grammar
-   * map. The returned map is available to be changed.
-   * @returns {{}} a customizable grammar map.
-   * @private
-   */
-  _getCustomGrammar() {
-    if (!this._customGrammar) {
-      this._customGrammar = {}
-      for (let key in defaultGrammar) {
-        if (defaultGrammar.hasOwnProperty(key)) {
-          this._customGrammar[key] = defaultGrammar[key]
-        }
-      }
-    }
-    return this._customGrammar
-  }
-
-  /**
-   * Gets the grammar map currently being used by Jexl; either the default map,
-   * or a locally customized version. The returned map should never be changed
-   * in any way.
-   * @returns {{}} the grammar map currently in use.
-   * @private
-   */
-  _getGrammar() {
-    return this._customGrammar || defaultGrammar
-  }
-
-  /**
-   * Gets a Lexer instance as a singleton in reference to this Jexl instance.
-   * @returns {Lexer} an instance of Lexer, initialized with a grammar
-   *      appropriate to this Jexl instance.
-   * @private
-   */
-  _getLexer() {
-    if (!this._lexer) {
-      this._lexer = new Lexer(this._getGrammar())
->>>>>>> 19e921a1
     }
   }
 }
