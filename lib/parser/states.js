--- conflicted
+++ resolved
@@ -1,14 +1,6 @@
 /*
  * Jexl
-<<<<<<< HEAD
- * Copyright (c) 2017 Tom Shawver
-=======
-<<<<<<< HEAD
- * Copyright (c) 2015-2016 TechnologyAdvice
-=======
- * Copyright (c) 2017 Tom Shawver
->>>>>>> master
->>>>>>> b2d2bf37
+ * Copyright 2019 Tom Shawver
  */
 
 'use strict'
